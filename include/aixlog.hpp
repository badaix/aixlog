--- conflicted
+++ resolved
@@ -3,19 +3,11 @@
      / _\ (  )( \/ )(  )   /  \  / __)
     /    \ )(  )  ( / (_/\(  O )( (_ \
     \_/\_/(__)(_/\_)\____/ \__/  \___/
-<<<<<<< HEAD
-    version 1.2.2
-    https://github.com/badaix/aixlog
-
-    This file is part of aixlog
-    Copyright (C) 2017-2019 Johannes Pohl
-=======
     version 1.3.0
     https://github.com/badaix/aixlog
 
     This file is part of aixlog
     Copyright (C) 2017-2020 Johannes Pohl
->>>>>>> 78308096
 
     This software may be modified and distributed under the terms
     of the MIT license.  See the LICENSE file for details.
@@ -285,28 +277,17 @@
     std::string to_string(const std::string& format = "%Y-%m-%d %H-%M-%S.#ms") const
     {
         std::time_t now_c = std::chrono::system_clock::to_time_t(time_point);
-<<<<<<< HEAD
-        struct ::tm* now_tm = std::localtime(&now_c);
-        char buffer[256];
-        strftime(buffer, sizeof buffer, format.c_str(), now_tm);
-=======
         struct ::tm now_tm = localtime_xp(now_c);
         char buffer[256];
         strftime(buffer, sizeof buffer, format.c_str(), &now_tm);
->>>>>>> 78308096
         std::string result(buffer);
         size_t pos = result.find("#ms");
         if (pos != std::string::npos)
         {
             int ms_part = std::chrono::time_point_cast<std::chrono::milliseconds>(time_point).time_since_epoch().count() % 1000;
             char ms_str[4];
-<<<<<<< HEAD
-            sprintf(&ms_str[0], "%03d", ms_part);
-            result.replace(pos, 3, ms_str);
-=======
             if (snprintf(ms_str, 4, "%03d", ms_part) >= 0)
                 result.replace(pos, 3, ms_str);
->>>>>>> 78308096
         }
         return result;
     }
@@ -315,8 +296,6 @@
 
 private:
     bool is_null_;
-<<<<<<< HEAD
-=======
 
     inline std::tm localtime_xp(std::time_t timer) const
     {
@@ -332,7 +311,6 @@
 #endif
         return bt;
     }
->>>>>>> 78308096
 };
 
 /**
@@ -539,11 +517,7 @@
             case Severity::warning:
                 return "Warn";
             case Severity::error:
-<<<<<<< HEAD
-                return "Err";
-=======
                 return "Error";
->>>>>>> 78308096
             case Severity::fatal:
                 return "Fatal";
             default:
@@ -554,11 +528,7 @@
     }
 
 protected:
-<<<<<<< HEAD
-    Log() noexcept
-=======
     Log() noexcept : last_id_(-1), last_buffer_(nullptr)
->>>>>>> 78308096
     {
         std::clog.rdbuf(this);
         std::clog << Severity() << Type::normal << Tag() << Function() << Conditional() << AixLog::Color::NONE << std::flush;
@@ -572,11 +542,7 @@
     int sync() override
     {
         std::lock_guard<std::recursive_mutex> lock(mutex_);
-<<<<<<< HEAD
-        if (!buffer_.str().empty())
-=======
         if (!get_stream().str().empty())
->>>>>>> 78308096
         {
             if (conditional_.is_true())
             {
@@ -584,19 +550,11 @@
                 {
                     if ((metadata_.type == Type::all) || (sink->get_type() == Type::all) || (metadata_.type == sink->get_type()))
                         if (metadata_.severity >= sink->severity)
-<<<<<<< HEAD
-                            sink->log(metadata_, buffer_.str());
-                }
-            }
-            buffer_.str("");
-            buffer_.clear();
-=======
                             sink->log(metadata_, get_stream().str());
                 }
             }
             get_stream().str("");
             get_stream().clear();
->>>>>>> 78308096
         }
 
         return 0;
@@ -610,11 +568,7 @@
             if (c == '\n')
                 sync();
             else
-<<<<<<< HEAD
-                buffer_ << static_cast<char>(c);
-=======
                 get_stream() << static_cast<char>(c);
->>>>>>> 78308096
         }
         else
         {
@@ -631,9 +585,6 @@
     friend std::ostream& operator<<(std::ostream& os, const Function& function);
     friend std::ostream& operator<<(std::ostream& os, const Conditional& conditional);
 
-<<<<<<< HEAD
-    std::stringstream buffer_;
-=======
     std::stringstream& get_stream()
     {
         auto id = std::this_thread::get_id();
@@ -648,7 +599,6 @@
     std::map<std::thread::id, std::stringstream> buffer_;
     std::thread::id last_id_;
     std::stringstream* last_buffer_ = nullptr;
->>>>>>> 78308096
     Metadata metadata_;
     Conditional conditional_;
     std::vector<log_sink_ptr> log_sinks_;
@@ -693,8 +643,6 @@
         if (pos != std::string::npos)
             result.replace(pos, 9, Log::to_string(metadata.severity));
 
-<<<<<<< HEAD
-=======
         pos = result.find("#color_severity");
         if (pos != std::string::npos)
         {
@@ -703,7 +651,6 @@
             result.replace(pos, 15, ss.str());
         }
 
->>>>>>> 78308096
         pos = result.find("#tag_func");
         if (pos != std::string::npos)
             result.replace(pos, 9, metadata.tag ? metadata.tag.text : (metadata.function ? metadata.function.name : "log"));
